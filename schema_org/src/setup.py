#!/usr/bin/env python
# -*- coding: utf-8 -*-

# This work was created by participants in the DataONE project, and is
# jointly copyrighted by participating institutions in DataONE. For
# more information on DataONE, see our web site at http://dataone.org.
#
#   Copyright 2013-2019 DataONE
#
# Licensed under the Apache License, Version 2.0 (the "License");
# you may not use this file except in compliance with the License.
# You may obtain a copy of the License at
#
#   http://www.apache.org/licenses/LICENSE-2.0
#
# Unless required by applicable law or agreed to in writing, software
# distributed under the License is distributed on an "AS IS" BASIS,
# WITHOUT WARRANTIES OR CONDITIONS OF ANY KIND, either express or implied.
# See the License for the specific language governing permissions and
# limitations under the License.
"""DataONE Schema.org package
"""
from setuptools import setup

kwargs = {
    'name': 'schema_org',
    'version': '4.0.0',
    'description': 'Interact with a schema.org resource provider',
    'author': 'DataONE Project',
    'author_email': 'developers@dataone.org',
    'url': 'https://github.com/DataONEorg/d1_python',
    'license': 'Apache License, Version 2.0',
<<<<<<< HEAD
    'packages': ['schema_org'],
    'package_data': {
        'schema_org': {
            'data/schema/gco/*.xsd',
            'data/schema/gfc/*.xsd',
            'data/schema/gmd/*.xsd',
            'data/schema/gmi/*.xsd',
            'data/schema/gml/*.xsd',
            'data/schema/gmx/*.xsd',
            'data/schema/gsr/*.xsd',
            'data/schema/gss/*.xsd',
            'data/schema/gts/*.xsd',
            'data/schema/mf/*.xsd',
            'data/schema/resources/*.xsd',
            'data/schema/srv/*.xsd',
            'data/schema/xlink/*.xsd',
        }
    },
    'install_requires': [
        'python-dateutil', 'requests', 'lxml', 'importlib_resources'
=======
    'packages': ['schema_org', 'schema_org.data'],
    'package_data': {'schema_org': ['data/*.ttl']},
    'install_requires': [
        'aiohttp', 'aioresponses', 'dataone.scimeta', 'importlib_resources',
        'lxml', 'python-dateutil', 'requests', 'requests_mock',
>>>>>>> 5782df2d
    ],
    'classifiers': [
        'Development Status :: 5 - Production/Stable',
        'Intended Audience :: Developers',
        'Topic :: Scientific/Engineering',
        'License :: OSI Approved :: Apache Software License',
        'Programming Language :: Python :: 3',
<<<<<<< HEAD
        'Programming Language :: Python :: 3.6',
=======
>>>>>>> 5782df2d
        'Programming Language :: Python :: 3.7',
    ],
    'keywords': (
        'DataONE schema.org'
    ),
    'entry_points': {
        'console_scripts': [
<<<<<<< HEAD
            'dataone-validate=schema_org.commandline:validate',
            'harvest-arm=schema_org.commandline:arm',
            'harvest-ieda=schema_org.commandline:ieda',
=======
            'd1-validate=schema_org.commandline:validate',
            'd1-check-site=schema_org.commandline:d1_check_site',
            'harvest-abds-ipt=schema_org.commandline:abds_ipt',
            'harvest-arm=schema_org.commandline:arm',
            'harvest-cuahsi=schema_org.commandline:cuahsi',
            'harvest-ieda=schema_org.commandline:ieda',
            'harvest-nkn=schema_org.commandline:nkn',
>>>>>>> 5782df2d
        ],
    }
}
setup(**kwargs)<|MERGE_RESOLUTION|>--- conflicted
+++ resolved
@@ -30,34 +30,11 @@
     'author_email': 'developers@dataone.org',
     'url': 'https://github.com/DataONEorg/d1_python',
     'license': 'Apache License, Version 2.0',
-<<<<<<< HEAD
-    'packages': ['schema_org'],
-    'package_data': {
-        'schema_org': {
-            'data/schema/gco/*.xsd',
-            'data/schema/gfc/*.xsd',
-            'data/schema/gmd/*.xsd',
-            'data/schema/gmi/*.xsd',
-            'data/schema/gml/*.xsd',
-            'data/schema/gmx/*.xsd',
-            'data/schema/gsr/*.xsd',
-            'data/schema/gss/*.xsd',
-            'data/schema/gts/*.xsd',
-            'data/schema/mf/*.xsd',
-            'data/schema/resources/*.xsd',
-            'data/schema/srv/*.xsd',
-            'data/schema/xlink/*.xsd',
-        }
-    },
-    'install_requires': [
-        'python-dateutil', 'requests', 'lxml', 'importlib_resources'
-=======
     'packages': ['schema_org', 'schema_org.data'],
     'package_data': {'schema_org': ['data/*.ttl']},
     'install_requires': [
         'aiohttp', 'aioresponses', 'dataone.scimeta', 'importlib_resources',
         'lxml', 'python-dateutil', 'requests', 'requests_mock',
->>>>>>> 5782df2d
     ],
     'classifiers': [
         'Development Status :: 5 - Production/Stable',
@@ -65,10 +42,6 @@
         'Topic :: Scientific/Engineering',
         'License :: OSI Approved :: Apache Software License',
         'Programming Language :: Python :: 3',
-<<<<<<< HEAD
-        'Programming Language :: Python :: 3.6',
-=======
->>>>>>> 5782df2d
         'Programming Language :: Python :: 3.7',
     ],
     'keywords': (
@@ -76,11 +49,6 @@
     ),
     'entry_points': {
         'console_scripts': [
-<<<<<<< HEAD
-            'dataone-validate=schema_org.commandline:validate',
-            'harvest-arm=schema_org.commandline:arm',
-            'harvest-ieda=schema_org.commandline:ieda',
-=======
             'd1-validate=schema_org.commandline:validate',
             'd1-check-site=schema_org.commandline:d1_check_site',
             'harvest-abds-ipt=schema_org.commandline:abds_ipt',
@@ -88,7 +56,6 @@
             'harvest-cuahsi=schema_org.commandline:cuahsi',
             'harvest-ieda=schema_org.commandline:ieda',
             'harvest-nkn=schema_org.commandline:nkn',
->>>>>>> 5782df2d
         ],
     }
 }
